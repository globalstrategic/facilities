{
  "facility_id": "chn-inner-mongolia-wenyu-coal-mine-fac",
  "name": "Inner Mongolia Wenyu Coal Mine",
  "aliases": [
    "Inner Mongolia Wenyu Coal Mine",
    "Inner Mongolia Youfangqu Coal Mine",
    "Inner Mongolia Ordos Liujiaqu Coal Mine"
  ],
  "country_iso3": "CHN",
  "location": {
    "lat": 39.521,
    "lon": 110.211,
    "precision": "site"
  },
  "types": [
    "mine"
  ],
  "commodities": [
    {
      "metal": "thermal coal",
      "primary": true
    }
  ],
  "status": "unknown",
  "company_mentions": [
    "Inner Mongolia Xintai Coal Mining Company Limited",
    "Ordos Neng Hua",
    "Yanzhou Coal Ordos Neng Hua Company Limited"
  ],
  "products": [],
  "sources": [
    {
      "type": "csv_import",
      "id": "Mines.csv Run 1",
      "date": "2025-10-20T15:28:50.711434"
    }
  ],
  "verification": {
    "status": "csv_imported",
    "confidence": 0.65,
    "last_checked": "2025-11-04T19:18:46.587273Z",
    "checked_by": "import_pipeline",
    "notes": "Canonical name+slug generated"
  },
  "canonical_name": "Inner Mongolia Wenyu Coal Mine",
  "canonical_slug": "inner-mongolia-wenyu-coal-mine",
  "display_name": "Inner Mongolia Wenyu Coal",
  "primary_type": "mine",
  "type_confidence": 1.0,
  "data_quality": {
    "canonicalization_confidence": 0.615,
    "flags": {
      "town_missing": true,
      "operator_unresolved": false,
      "canonical_name_incomplete": true
    }
  },
  "display_name_source": "auto",
  "province": "Inner Mongolia Autonomous Region",
  "enrichment_notes": {
    "web_search_companies": {
<<<<<<< HEAD
      "timestamp": "2025-11-26T18:00:08.000000Z",
=======
      "timestamp": "2025-11-30T18:56:51.000000Z",
>>>>>>> 60701480
      "operators": [
        "Inner Mongolia Xintai Coal Mining Company Limited"
      ],
      "owners": [
        "Ordos Neng Hua",
        "Yanzhou Coal Ordos Neng Hua Company Limited"
      ],
      "notes": "Inner Mongolia Xintai is an 80%-owned subsidiary of Ordos Neng Hua."
    }
  }
}<|MERGE_RESOLUTION|>--- conflicted
+++ resolved
@@ -59,11 +59,7 @@
   "province": "Inner Mongolia Autonomous Region",
   "enrichment_notes": {
     "web_search_companies": {
-<<<<<<< HEAD
-      "timestamp": "2025-11-26T18:00:08.000000Z",
-=======
       "timestamp": "2025-11-30T18:56:51.000000Z",
->>>>>>> 60701480
       "operators": [
         "Inner Mongolia Xintai Coal Mining Company Limited"
       ],
